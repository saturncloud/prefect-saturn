--- conflicted
+++ resolved
@@ -272,13 +272,7 @@
 
         if dask_cluster_kwargs is None:
             dask_cluster_kwargs = default_cluster_kwargs
-<<<<<<< HEAD
-        elif dask_cluster_kwargs == {}:
-            pass
-        else:
-=======
         elif dask_cluster_kwargs != {}:
->>>>>>> 9755f46e
             default_cluster_kwargs.update(dask_cluster_kwargs)
             dask_cluster_kwargs = default_cluster_kwargs
 
